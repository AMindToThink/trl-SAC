--- conflicted
+++ resolved
@@ -143,18 +143,12 @@
             self.policy_model.generation_config.eos_token_id = self.stop_token_id = args.stop_token_id  # None or int
 
         # Check that the kl estimator is valid
-<<<<<<< HEAD
-        assert self.args.kl_estimator in {"k1", "k3"}, (
-            "kl_estimator must be either 'k1' (straightforward, unbiased) or 'k3' (lower variance, unbiased, appears to be a strictly better estimator). See [Approximating KL Divergence](http://joschu.net/blog/kl-approx.html) for details."
-        )
-=======
         if self.args.kl_estimator not in {"k1", "k3"}:
             raise ValueError(
                 "kl_estimator must be either 'k1' (straightforward, unbiased) or 'k3' (lower variance, unbiased, "
                 "appears to be a strictly better estimator). See "
                 "[Approximating KL Divergence](http://joschu.net/blog/kl-approx.html) for details."
             )
->>>>>>> 8b385702
 
         # peft support
         if not is_peft_available() and peft_config is not None:
